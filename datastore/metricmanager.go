package datastore

import (
	"encoding/json"
	"fmt"
	"math"
	"strconv"
	"strings"
	"sync"
	"time"

	"github.com/gocql/gocql"

	"github.com/jeffpierce/cassabon/config"
	"github.com/jeffpierce/cassabon/logging"
	"github.com/jeffpierce/cassabon/middleware"
)

// rollup contains the accumulated metrics data for a path.
type rollup struct {
	expr  string    // The text form of the path expression, to locate the definition
	count []uint64  // The number of data points accumulated (for averaging)
	value []float64 // One rollup per window definition
}

// runlist contains the paths to be written for an expression, and when to write the rollups.
type runlist struct {
	nextWriteTime []time.Time        // The next write time for each rollup bucket
	path          map[string]*rollup // The rollup data for each path matched by the expression
}

// MetricResponse defines the response structure that will be converted into JSON before being returned.
type MetricResponse struct {
	From   int64                    `json:"from"`
	To     int64                    `json:"to"`
	Step   int                      `json:"step"`
	Series map[string][]interface{} `json:"series"`
}

type MetricManager struct {

	// Wait Group for managing orderly reloads and termination.
	wg *sync.WaitGroup

	// The writer must finish last of all, so it gets its own signalling channel and wait group.
	writerWG     sync.WaitGroup
	writerOnExit chan struct{}

	// Rollup configuration.
	// Note: Does not reload on SIGHUP.
	rollupPriority []string                    // First matched expression wins
	rollup         map[string]config.RollupDef // Rollup processing definitions by path expression

	// Timer management.
	setTimeout chan time.Duration // Write a duration to this to get a notification on timeout channel
	timeout    chan struct{}      // Timeout notifications arrive on this channel

	// Database connection.
	dbClient *gocql.Session

	// Channel for async processing of Cassandra batches.
	insert chan *gocql.Batch

	// Rollup data.
	byPath map[string]*rollup  // Stats, by path, for rollup accumulation
	byExpr map[string]*runlist // Stats, by path within expression, for rollup processing
}

func (mm *MetricManager) Init() {

	// Copy in the configuration (requires hard restart to refresh).
	mm.rollupPriority = config.G.RollupPriority
	mm.rollup = config.G.Rollup

	// Initialize private objects.
	mm.setTimeout = make(chan time.Duration, 0)
	mm.timeout = make(chan struct{}, 1)
	mm.insert = make(chan *gocql.Batch, 5000)
}

func (mm *MetricManager) Start(wg *sync.WaitGroup) {

	// Start the persistent goroutines.
	mm.wg = wg

	mm.writerOnExit = make(chan struct{}, 1)
	mm.writerWG.Add(1)
	go mm.writer()

	mm.wg.Add(2)
	go mm.timer()
	go mm.run()

	// Kick off the timer.
	mm.setTimeout <- time.Second
}

func (mm *MetricManager) resetRollupData() {

	// Initialize rollup data structures.
	mm.byPath = make(map[string]*rollup)
	mm.byExpr = make(map[string]*runlist)
	baseTime := time.Now()
	for expr, rollupdef := range mm.rollup {
		// For each expression, provide a place to record all the paths that it matches.
		rl := new(runlist)
		rl.nextWriteTime = make([]time.Time, len(rollupdef.Windows))
		rl.path = make(map[string]*rollup)
		// Establish the next time boundary on which each write will take place.
		for i, v := range rollupdef.Windows {
			rl.nextWriteTime[i] = nextTimeBoundary(baseTime, v.Window)
		}
		mm.byExpr[expr] = rl
	}
}

// populateSchema ensures that all necessary Cassandra setup has been completed.
func (mm *MetricManager) populateSchema() {

	// Create the keyspace if it does not exist.
	if _, err := mm.dbClient.KeyspaceMetadata(config.G.Cassandra.Keyspace); err != nil {
		// Note: "USE <keyspace>" isn't allowed, and conn.UseKeyspace() isn't sticky.
		config.G.Log.System.LogInfo("Keyspace not found: %s", err.Error())
		var options string
		if len(config.G.Cassandra.CreateOpts) > 0 {
			options = "," + config.G.Cassandra.CreateOpts
		}
		query := fmt.Sprintf(
			"CREATE KEYSPACE %s WITH replication = {'class':'%s'%s}",
			config.G.Cassandra.Keyspace, config.G.Cassandra.Strategy, options)
		config.G.Log.System.LogDebug(query)
		if err := mm.dbClient.Query(query).Exec(); err != nil {
			config.G.Log.System.LogFatal("Could not create keyspace: %s", err.Error())
		}
		config.G.Log.System.LogInfo("Keyspace %q created", config.G.Cassandra.Keyspace)
	}

	// Create tables if they do not exist
	ksmd, _ := mm.dbClient.KeyspaceMetadata(config.G.Cassandra.Keyspace)
	for _, table := range config.G.RollupTables {
		if ksmd != nil {
			if _, found := ksmd.Tables[table]; found {
				continue
			}
		}
		var ttlfloat float64
		ttl := strings.Split(table, "_")[1]
		ttlfloat, _ = strconv.ParseFloat(ttl, 64)
		query := fmt.Sprintf(
			`CREATE TABLE IF NOT EXISTS %s.%s
                (path text, time timestamp, stat double, PRIMARY KEY (path, time))
            WITH COMPACT STORAGE
                AND CLUSTERING ORDER BY (time ASC)
                AND compaction = {'class': 'org.apache.cassandra.db.compaction.DateTieredCompactionStrategy'}
                AND compression = {'sstable_compression': 'org.apache.cassandra.io.compress.LZ4Compressor'}
                AND dclocal_read_repair_chance = 0.1
                AND default_time_to_live = %v
                AND gc_grace_seconds = 864000
                AND memtable_flush_period_in_ms = 0
                AND read_repair_chance = 0.0
                AND speculative_retry = '99.0PERCENTILE';`,
			config.G.Cassandra.Keyspace, table, int(ttlfloat*1.1))

		config.G.Log.System.LogDebug(query)
		config.G.Log.System.LogInfo("Creating table %q", table)

		if err := mm.dbClient.Query(query).Exec(); err != nil {
			config.G.Log.System.LogFatal("Table %q creation failed: %s", table, err.Error())
		}
	}
}

func (mm *MetricManager) writer() {

	// We associate a number of retries with each Cassandra batch we receive.
	type queueEntry struct {
		tries int
		batch *gocql.Batch
	}

	// The queue for the batches we receive on the insert channel.
	var queue []queueEntry
	const numberOfRetries = 5

	var readAllChanneleEntries = func() {
		checkForMore := true
		for checkForMore {
			select {
			case batch := <-mm.insert:
				queue = append(queue, queueEntry{numberOfRetries, batch})
			default:
				checkForMore = false
			}
		}
	}

	var writeAllQueueEntries = func() {
		for len(queue) > 0 {
			qe := queue[0]
			queue = queue[1:]
			if err := mm.dbClient.ExecuteBatch(qe.batch); err != nil {
				config.G.Log.System.LogWarn("MetricManager::writer retrying write: %s", err.Error())
				logging.Statsd.Client.Inc("metricmgr.db.retry", 1, 1.0)
				qe.tries--
				if qe.tries > 0 {
					queue = append(queue, qe) // Stick it back in the queue
				}
				break // On errors, wait for the next timeout before retrying
			} else {
				config.G.Log.System.LogDebug("MetricManager::writer wrote batch. Remaining: %d", len(queue))
			}
			// Drain the channel after each write, so it can't fill up.
			readAllChanneleEntries()
		}
	}

	for {
		select {
		case <-mm.writerOnExit:
			config.G.Log.System.LogDebug("MetricManager::writer received QUIT message")
			readAllChanneleEntries()
			writeAllQueueEntries()
			mm.writerWG.Done()
			return
		case batch := <-mm.insert:
			queue = append(queue, queueEntry{numberOfRetries, batch})
		case <-time.After(time.Second):
			writeAllQueueEntries()
		}
	}
}

func (mm *MetricManager) run() {

	defer config.G.OnPanic()

	// Perform first-time initialization of rollup data accumulation structures.
	mm.resetRollupData()

	// Open connection to the Cassandra database here, so we can defer the close.
	var err error
	config.G.Log.System.LogDebug("MetricManager initializing Cassandra client")
	mm.dbClient, err = middleware.CassandraSession(
		config.G.Cassandra.Hosts,
		config.G.Cassandra.Port,
		"",
	)
	if err != nil {
		// Without Cassandra client we can't do our job, so log, whine, and crash.
		config.G.Log.System.LogFatal("MetricManager unable to connect to Cassandra at %v, port %s: %s",
			config.G.Cassandra.Hosts, config.G.Cassandra.Port, err.Error())
	}

	defer mm.dbClient.Close()
	config.G.Log.System.LogDebug("MetricManager Cassandra client initialized")

	config.G.Log.System.LogDebug("MetricManager Cassandra Keyspace configuration starting...")
	mm.populateSchema()

	for {
		select {
		case <-config.G.OnPeerChangeReq:
			config.G.Log.System.LogDebug("MetricManager::run received PEERCHANGE message")
			mm.flush(true)
			mm.resetRollupData()
			config.G.OnPeerChangeRsp <- struct{}{} // Unblock sender
		case <-config.G.OnExit:
			config.G.Log.System.LogDebug("MetricManager::run received QUIT message")
			mm.flush(true)
			close(mm.writerOnExit)
			mm.writerWG.Wait()
			mm.wg.Done()
			return
		case metric := <-config.G.Channels.MetricStore:
			mm.accumulate(metric)
		case query := <-config.G.Channels.MetricRequest:
			go mm.query(query)
		case <-mm.timeout:
			mm.flush(false)
		}
	}
}

// timer sends a message on the "timeout" channel after the specified duration.
func (mm *MetricManager) timer() {
	for {
		select {
		case <-config.G.OnExit:
			config.G.Log.System.LogDebug("MetricManager::timer received QUIT message")
			mm.wg.Done()
			return
		case duration := <-mm.setTimeout:
			// Block in this state until a new entry is received.
			select {
			case <-config.G.OnExit:
				// Nothing; do handling above on next iteration.
			case <-time.After(duration):
				select {
				case mm.timeout <- struct{}{}:
					// Timeout sent.
				default:
					// Do not block.
				}
			}
		}
	}
}

// getExpression returns the first expression that matches the supplied path.
func (mm *MetricManager) getExpression(path string) string {
	var expr string
	for _, expr = range mm.rollupPriority {
		if expr != config.ROLLUP_CATCHALL {
			if mm.rollup[expr].Expression.MatchString(path) {
				break
			}
		}
		// Catchall always appears last, and is therefore the default value.
	}
	return expr
}

// applyMethod combines values using the appropriate rollup method.
func (mm *MetricManager) applyMethod(method config.RollupMethod, currentVal, newVal float64, count uint64) float64 {
	switch method {
	case config.AVERAGE:
		currentVal = currentVal + newVal
	case config.MAX:
		if currentVal < newVal {
			currentVal = newVal
		}
	case config.MIN:
		if currentVal > newVal || count == 0 {
			currentVal = newVal
		}
	case config.SUM:
		currentVal = currentVal + newVal
	}
	return currentVal
}

// accumulate records a metric according to the rollup definitions.
func (mm *MetricManager) accumulate(metric config.CarbonMetric) {
	config.G.Log.System.LogDebug("MetricManager::accumulate %s=%v", metric.Path, metric.Value)

	// Locate the metric in the map.
	var currentRollup *rollup
	var found bool
	if currentRollup, found = mm.byPath[metric.Path]; !found {

		// Initialize, and insert the new rollup into both maps.
		expr := mm.getExpression(metric.Path)
		currentRollup = new(rollup)
		currentRollup.expr = expr
		currentRollup.count = make([]uint64, len(mm.rollup[expr].Windows))
		currentRollup.value = make([]float64, len(mm.rollup[expr].Windows))
		mm.byPath[metric.Path] = currentRollup
		mm.byExpr[expr].path[metric.Path] = currentRollup

		// Send the entry off for writing to the path index.
		config.G.Channels.IndexStore <- metric
	}

	// Apply the incoming metric to each rollup bucket.
	for i, v := range currentRollup.value {
		currentRollup.value[i] = mm.applyMethod(
			mm.rollup[currentRollup.expr].Method, v, metric.Value, currentRollup.count[i])
		currentRollup.count[i]++
	}
}

// flush persists the accumulated metrics to the database.
func (mm *MetricManager) flush(terminating bool) {
	config.G.Log.System.LogDebug("MetricManager::flush terminating=%v", terminating)

	// Report the current length of the list of unique paths seen.
	logging.Statsd.Client.Gauge("path.count", int64(len(mm.byPath)), 1.0)

	// Use a consistent current time for all tests in this cycle.
	baseTime := time.Now()

	// Use a reasonable default value for setting the next timer delay.
	nextFlush := baseTime.Add(time.Minute)

	// Set up the database batch writer.
	bw := batchWriter{}
	bw.Init(mm.dbClient, config.G.Cassandra.Keyspace, config.G.Cassandra.BatchSize, mm.insert)

	// Walk the set of expressions.
	for expr, runList := range mm.byExpr {

		// For each expression, inspect each rollup window.
		// Note: Each window is written to a different table.
		for i, windowEnd := range runList.nextWriteTime {

			// If the window has closed, or if terminating, process and clear the data.
			if windowEnd.Before(baseTime) || terminating {

				var statTime time.Time
				if terminating {
					statTime = baseTime
				} else {
					statTime = windowEnd
				}

				// Every row in the batch has the same timestamp, is written to the same
				// table, has the same retention period, and matches the same expression.
				bw.Prepare(mm.rollup[expr].Windows[i].Table)

				// Iterate over all the paths that match the current expression.
				for path, rollup := range runList.path {

					if rollup.count[i] > 0 {
						// Data has accumulated while this window was open; write it.
						var value float64
						if mm.rollup[expr].Method == config.AVERAGE {
							// Calculate averages by dividing by the count.
							value = rollup.value[i] / float64(rollup.count[i])
						} else {
							// Other rollup methods use the value as-is.
							value = rollup.value[i]
						}

						if config.G.Log.System.GetLogLevel() < logging.Info {
							config.G.Log.Carbon.LogInfo(
								"match=%q tbl=%s ts=%v path=%s val=%.4f win=%v ret=%v ",
								expr, mm.rollup[expr].Windows[i].Table,
								statTime.UTC().Format("15:04:05.000"), path, value,
								mm.rollup[expr].Windows[i].Window, mm.rollup[expr].Windows[i].Retention)
						}

						bw.Append(path, statTime, value)
					}

					// Ensure the bucket is empty for the next open window.
					rollup.count[i] = 0
					rollup.value[i] = 0
				}
				if bw.Size() > 0 {
					bw.Write()
				}

				// Set a new window closing time for the just-cleared window.
				runList.nextWriteTime[i] = nextTimeBoundary(baseTime, mm.rollup[expr].Windows[i].Window)
			}
			// ASSERT: runList.nextWriteTime[i] time is in the future (later than baseTime).

			// Adjust the timer delay downwards if this window closing time is
			// earlier than all others seen so far.
			if nextFlush.After(runList.nextWriteTime[i]) {
				nextFlush = runList.nextWriteTime[i]
			}
		}
	}

	// Set a timer to expire when the earliest future window closing occurs.
	if !terminating {

		// Convert window closing time to a duration, and do a sanity check.
		delay := nextFlush.Sub(baseTime)
		if delay.Nanoseconds() < 0 {
			delay = time.Millisecond
		}

		// Perform a non-blocking write to the timeout channel.
		select {
		case mm.setTimeout <- delay:
			// Notification sent
		default:
			// Do not block if channel is at capacity
		}
	}
}

// query returns the data matched by the supplied query.
func (mm *MetricManager) query(q config.MetricQuery) {
	switch strings.ToLower(q.Method) {
	case "delete":
<<<<<<< HEAD
		mqdt := time.Now()
		mm.queryDELETE(q)
		logging.Statsd.Client.TimingDuration("metricmgr.query.delete", time.Since(mqdt), 1.0)
=======
		// TODO
>>>>>>> 6dba0483
	default:
		mm.queryGET(q)
	}
}

// delete removes rows matching a key from the metrics store.
func (mm *MetricManager) queryDELETE(q config.MetricQuery) {

	config.G.Log.System.LogDebug("MetricManager::queryDELETE %v", q)

	// Query particulars are mandatory.
	if len(q.Query) == 0 || q.Query[0] == "" {
		q.Channel <- config.APIQueryResponse{config.AQS_BADREQUEST, "no query specified", []byte{}}
		return
	}

	type deleteResponse struct {
		Dryrun  bool              `json:"dryrun"`
		Deleted uint64            `json:"approximate_total_deleted"`
		ByTable map[string]uint64 `json:"approximate_total_bytable"`
		Errors  map[string]string `json:"delete_errors"`
	}
	var delResp deleteResponse = deleteResponse{q.DryRun, 0, make(map[string]uint64), make(map[string]string)}

	// The path could exist in any table, so look in all of them.
	for _, table := range config.G.RollupTables {

		// Get counts of the number of rows affected for providing dry-run analysis.
		delResp.ByTable[table] = 0
		query := fmt.Sprintf(`SELECT COUNT(*) FROM %s.%s WHERE path=? AND time>=? AND time<=?`,
			config.G.Cassandra.Keyspace, table)
		config.G.Log.System.LogDebug("Querying for %q with: %q", q.Query, query)
		iter := mm.dbClient.Query(query, q.Query[0], time.Unix(q.From, 0), time.Unix(q.To, 0)).Iter()
		var count uint64
		for iter.Scan(&count) {
			delResp.ByTable[table] = count
		}
		delResp.Deleted += delResp.ByTable[table]

		// If this isn't a dry run, do the deletions.
		// Note: Cassandra provides no feedback on how may rows were actually deleted,
		//       so we return the counts obtained above as an approximation.
		if !q.DryRun && delResp.ByTable[table] > 0 {
			query := fmt.Sprintf(`DELETE FROM %s.%s WHERE path=? AND time>=? AND time<=?`,
				config.G.Cassandra.Keyspace, table)
			config.G.Log.System.LogDebug("Deleting %q with: %q", q.Query, query)
			if err := mm.dbClient.Query(query, q.Query[0], time.Unix(q.From, 0), time.Unix(q.To, 0)).Exec(); err != nil {
				delResp.Errors[table] = err.Error()
			}
		}
	}

	// Send the response payload.
	mm.sendResponse(q.Channel, &delResp)
}

// query returns the data matched by the supplied query.
func (mm *MetricManager) queryGET(q config.MetricQuery) {

	config.G.Log.System.LogDebug("MetricManager::queryGET %v", q)

	// Query particulars are mandatory.
	if len(q.Query) == 0 || q.Query[0] == "" {
		q.Channel <- config.APIQueryResponse{config.AQS_BADREQUEST, "no query specified", []byte{}}
		return
	}

	// Variables to be returned in the response payload.
	var step int
	series := map[string][]interface{}{}

	// Get difference between now and q.From to determine which rollup table to query
	timeDelta := time.Since(time.Unix(q.From, 0))

	// Repeat for each path listed in the request.
	for _, path := range q.Query {

		// Determine lookup table name and data point step from config of rollup.
		var table string
		expr := mm.getExpression(path)
		config.G.Log.System.LogDebug("Determining step/table for path %q, expr %q", path, expr)
		for _, window := range mm.rollup[expr].Windows {
			config.G.Log.System.LogDebug("eval timeDelta: %v, ret: %v win: %v table: %s",
				timeDelta, window.Retention, window.Window, window.Table)
			if timeDelta < window.Retention {
				table = window.Table
				step = int(window.Window.Seconds())
				config.G.Log.System.LogDebug("Using step=%d seconds, table=%s", step, table)
				break
			}
		}

		// Build query for this stat path
		query := fmt.Sprintf(`SELECT stat,time FROM %s.%s WHERE path=? AND time>=? AND time<=?`,
			config.G.Cassandra.Keyspace, table)
		config.G.Log.System.LogDebug("Querying for %q with: %q", path, query)

		// Populate statList with returned stats.
		var statList []interface{} = make([]interface{}, 0)
		var stat float64
		var mergeCount uint64
		var mergeValue float64
		var ts, nextTS time.Time
		nextTS = nextTimeBoundary(time.Unix(q.From, 0), time.Duration(step)*time.Second)
		iter := mm.dbClient.Query(query, path, time.Unix(q.From, 0), time.Unix(q.To, 0)).Iter()
		for iter.Scan(&stat, &ts) {

			// Fill in any gaps in the series.
			for nextTS.Before(ts) {
				if ts.Sub(nextTS) >= time.Duration(step)*time.Second {
					if mergeCount > 0 {
						if mm.rollup[expr].Method == config.AVERAGE {
							// Calculate averages by dividing by the count.
							mergeValue = mergeValue / float64(mergeCount)
						}
						config.G.Log.System.LogDebug("ins: %14.8f %v ( %v )", mergeValue,
							nextTS.UTC().Format("15:04:05.000"), ts.Format("15:04:05.000"))
						statList = append(statList, mergeValue)
						mergeValue = 0
						mergeCount = 0
					} else {
						config.G.Log.System.LogDebug("ins: %14s %v ( %v )", "nil",
							nextTS.UTC().Format("15:04:05.000"), ts.Format("15:04:05.000"))
						statList = append(statList, nil)
					}
				}
				nextTS = nextTS.Add(time.Duration(step) * time.Second)
			}

			// Append the current stat.
			if ts.Equal(nextTS) {
				if mergeCount > 0 {
					config.G.Log.System.LogDebug("---: %14.8f %v ( %v )", stat,
						ts.Format("15:04:05.000"), nextTS.UTC().Format("15:04:05.000"))
					mergeValue = mm.applyMethod(mm.rollup[expr].Method, mergeValue, stat, mergeCount)
					mergeCount++
					if mm.rollup[expr].Method == config.AVERAGE {
						mergeValue = mergeValue / float64(mergeCount)
					}
					stat = mergeValue
					mergeValue = 0
					mergeCount = 0
				}
				config.G.Log.System.LogDebug("row: %14.8f %v ( %v )", stat,
					ts.Format("15:04:05.000"), nextTS.UTC().Format("15:04:05.000"))
				if math.IsNaN(stat) {
					statList = append(statList, nil)
				} else {
					statList = append(statList, stat)
				}
				nextTS = ts.Add(time.Duration(step) * time.Second)
			} else {
				config.G.Log.System.LogDebug("---: %14.8f %v ( %v )", stat,
					ts.Format("15:04:05.000"), nextTS.UTC().Format("15:04:05.000"))
				mergeValue = mm.applyMethod(mm.rollup[expr].Method, mergeValue, stat, mergeCount)
				mergeCount++
				nextTS = nextTimeBoundary(ts, time.Duration(step)*time.Second)
			}
		}

		if err := iter.Close(); err != nil {
			config.G.Log.System.LogError("Error closing stat iteration: %s", err.Error())
			logging.Statsd.Client.Inc("metricmgr.db.err.read", 1, 1.0)
		}

		// Write final data point, if there is one.
		if mergeCount > 0 {
			if mm.rollup[expr].Method == config.AVERAGE {
				// Calculate averages by dividing by the count.
				mergeValue = mergeValue / float64(mergeCount)
			}
			config.G.Log.System.LogDebug("ins: %14.8f %v ( %v )", mergeValue,
				nextTS.UTC().Format("15:04:05.000"), ts.Format("15:04:05.000"))
			statList = append(statList, mergeValue)
			mergeValue = 0
			mergeCount = 0
		}

		// Fill in gaps after the last data point.
		to := time.Unix(q.To, 0)
		nextTS = nextTS.Add(time.Duration(step) * time.Second)
		for nextTS.Before(to) {
			config.G.Log.System.LogDebug("pad: %14s %v ( %v )", "nil",
				nextTS.UTC().Format("15:04:05.000"), to.UTC().Format("15:04:05.000"))
			statList = append(statList, nil)
			nextTS = nextTS.Add(time.Duration(step) * time.Second)
		}

		// Append to series portion of response.
		config.G.Log.System.LogDebug("Result: %s=%v", path, statList)
		series[path] = statList
	}

	// Build the response payload and send it.
	payload := MetricResponse{q.From, q.To, step, series}
	mm.sendResponse(q.Channel, &payload)
}

// sendResponse takes care of the details of returning a response to the API code.
func (mm *MetricManager) sendResponse(respChannel chan config.APIQueryResponse, payload interface{}) {

	// If the API gave up on us because we took too long, writing to the channel
	// will cause first a data race, and then a panic (write on closed channel).
	// We check, but if we lose a race we will need to recover.
	defer func() {
		_ = recover()
	}()

	// Wrap the response payload in the channel reply struct.
	var resp config.APIQueryResponse
	if jsonResp, err := json.Marshal(payload); err == nil {
		resp = config.APIQueryResponse{config.AQS_OK, "", jsonResp}
	} else {
		resp = config.APIQueryResponse{config.AQS_ERROR, "JSON encoding error", []byte{}}
		config.G.Log.System.LogError("JSON encoding error: %s", err.Error())
		logging.Statsd.Client.Inc("metricmgr.db.err.read", 1, 1.0)
	}

	// Check whether the channel is closed before attempting a write.
	select {
	case <-respChannel:
		// Immediate return means channel is closed (we know there is no data in it).
	default:
		// If the channel would have blocked, it is open, we can write to it.
		respChannel <- resp
	}
}<|MERGE_RESOLUTION|>--- conflicted
+++ resolved
@@ -476,13 +476,7 @@
 func (mm *MetricManager) query(q config.MetricQuery) {
 	switch strings.ToLower(q.Method) {
 	case "delete":
-<<<<<<< HEAD
-		mqdt := time.Now()
 		mm.queryDELETE(q)
-		logging.Statsd.Client.TimingDuration("metricmgr.query.delete", time.Since(mqdt), 1.0)
-=======
-		// TODO
->>>>>>> 6dba0483
 	default:
 		mm.queryGET(q)
 	}
