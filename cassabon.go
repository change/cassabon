package main

import (
	"flag"
	"os"
	"os/signal"
	"path/filepath"
	"syscall"

	"github.com/jeffpierce/cassabon/api"
	"github.com/jeffpierce/cassabon/config"
	"github.com/jeffpierce/cassabon/datastore"
	"github.com/jeffpierce/cassabon/listener"
	"github.com/jeffpierce/cassabon/logging"
)

func main() {

	// The name of the YAML configuration file.
	var confFile string

	// Get options provided on the command line.
	flag.StringVar(&confFile, "conf", "config/cassabon.yaml", "Location of YAML configuration file.")
	flag.StringVar(&config.G.Log.Logdir, "logdir", "", "Name of directory to contain log files (stderr if unspecified)")
	flag.StringVar(&config.G.Log.Loglevel, "loglevel", "", "Log level: debug|info|warn|error|fatal")
	flag.Parse()

	// Fill in startup values not provided on the command line, if available.
	if confFile != "" {
		config.GetConfiguration(confFile)
	}

	// Set up logging.
	sev, errLogLevel := logging.TextToSeverity(config.G.Log.Loglevel)
	if config.G.Log.Logdir != "" {
		logDir, _ := filepath.Abs(config.G.Log.Logdir)
		config.G.Log.System = logging.NewLogger("system", filepath.Join(logDir, "cassabon.system.log"), sev)
		config.G.Log.Carbon = logging.NewLogger("carbon", filepath.Join(logDir, "cassabon.carbon.log"), sev)
		config.G.Log.API = logging.NewLogger("api", filepath.Join(logDir, "cassabon.api.log"), sev)
	} else {
		config.G.Log.System = logging.NewLogger("system", "", sev)
		config.G.Log.Carbon = logging.NewLogger("carbon", "", sev)
		config.G.Log.API = logging.NewLogger("api", "", sev)
	}
	defer config.G.Log.System.Close()
	defer config.G.Log.Carbon.Close()
	defer config.G.Log.API.Close()

	// Announce the application startup in the logs.
	config.G.Log.System.LogInfo("Startup in progress")
	if errLogLevel != nil {
		config.G.Log.System.LogWarn("Bad command line argument: %v", errLogLevel)
	}

	// Set up stats reporting.
	if config.G.Statsd.Host != "" {
		if err := logging.Statsd.Open(config.G.Statsd.Host, config.G.Statsd.Port, "cassabon"); err != nil {
			config.G.Log.System.LogError("Not reporting to statsd: %v", err)
		} else {
			config.G.Log.System.LogInfo("Reporting to statsd at %s:%s", config.G.Statsd.Host, config.G.Statsd.Port)
		}
		defer logging.Statsd.Close()
	} else {
		config.G.Log.System.LogInfo("Not reporting to statsd: specify host or IP to enable")
	}

	// Set up reload and termination signal handlers.
	var sighup = make(chan os.Signal, 1)
	signal.Notify(sighup, syscall.SIGHUP)
	var sigterm = make(chan os.Signal, 1)
	signal.Notify(sigterm, syscall.SIGINT, syscall.SIGTERM)

	config.G.Channels.DataStore = make(chan config.CarbonMetric, config.G.Channels.DataStoreChanLen)
	config.G.Channels.Indexer = make(chan config.CarbonMetric, config.G.Channels.IndexerChanLen)
	config.G.Channels.Gopher = make(chan config.IndexQuery, config.G.Channels.GopherChanLen)

	// Repeat until terminated by SIGINT/SIGTERM.
	configIsStale := false
	repeat := true
	for repeat {

		// Perform initialization that is repeated on every SIGHUP.
		config.G.Log.System.LogInfo("Reading configuration file %s", confFile)
		config.G.QuitMain = make(chan struct{}, 1)
		config.G.QuitListener = make(chan struct{}, 1)

		// Re-read the configuration to get any updated values.
		if configIsStale && confFile != "" {
			config.GetConfiguration(confFile)
		}

		// Start the StoreManager.
		ds := new(datastore.StoreManager)
		ds.Init()

		// Start the Indexer
		statIndexer := new(datastore.MetricsIndexer)
		statIndexer.Init()

		// Start the StatPathGopher
		statGopher := new(datastore.StatPathGopher)
		statGopher.Init()

		// Start the Carbon listener last.
		cpl := new(listener.CarbonPlaintextListener)
		cpl.Init()

		// Start Cassabon Web API
		api := new(api.CassabonAPI)
		api.Start()

		// Wait for receipt of a recognized signal.
		config.G.Log.System.LogInfo("Initialization complete")
		select {
		case <-sighup:
			config.G.Log.System.LogInfo("Received SIGHUP")
			configIsStale = true
			api.Stop()               // Notify API to stop
			close(config.G.QuitMain) // Notify all goroutines to exit
			config.G.WG.Wait()       // Wait for them to exit
			logging.Reopen()
		case <-sigterm:
<<<<<<< HEAD
			config.G.Log.System.LogInfo("Application received SIGINT/SIGTERM, preparing to terminate")
			api.Stop()               // Notify API to stop
=======
			config.G.Log.System.LogInfo("Received SIGINT/SIGTERM, preparing to terminate")
>>>>>>> eb165a03
			close(config.G.QuitMain) // Notify all goroutines to exit
			config.G.WG.Wait()       // Wait for them to exit
			repeat = false
		}
	}

	// Final cleanup.
	config.G.Log.System.LogInfo("Termination complete")
}<|MERGE_RESOLUTION|>--- conflicted
+++ resolved
@@ -120,12 +120,8 @@
 			config.G.WG.Wait()       // Wait for them to exit
 			logging.Reopen()
 		case <-sigterm:
-<<<<<<< HEAD
-			config.G.Log.System.LogInfo("Application received SIGINT/SIGTERM, preparing to terminate")
+			config.G.Log.System.LogInfo("Received SIGINT/SIGTERM, preparing to terminate")
 			api.Stop()               // Notify API to stop
-=======
-			config.G.Log.System.LogInfo("Received SIGINT/SIGTERM, preparing to terminate")
->>>>>>> eb165a03
 			close(config.G.QuitMain) // Notify all goroutines to exit
 			config.G.WG.Wait()       // Wait for them to exit
 			repeat = false
