--- conflicted
+++ resolved
@@ -92,11 +92,6 @@
 		ds := new(datastore.StoreManager)
 		ds.Init()
 
-<<<<<<< HEAD
-		// Start the Carbon listener last.
-		cpl := new(listener.CarbonPlaintextListener)
-		cpl.Init()
-=======
 		// Initialize a Redis connection pool.if config.G.Redis.Index.Sentinel {
 		if config.G.Redis.Index.Sentinel {
 			config.G.Log.System.LogDebug("Initializing Redis client (Sentinel)")
@@ -114,23 +109,11 @@
 				config.G.Redis.Index.DB,
 			)
 		}
-
 		defer rc.Close()
 
-		// Start the Carbon listener; TCP, UDP, or both.
-		switch config.G.Carbon.Protocol {
-		case "tcp":
-			go listener.CarbonTCP(config.G.Carbon.Address, config.G.Carbon.Port)
-			config.G.WG.Add(1)
-		case "udp":
-			go listener.CarbonUDP(config.G.Carbon.Address, config.G.Carbon.Port)
-			config.G.WG.Add(1)
-		default:
-			go listener.CarbonTCP(config.G.Carbon.Address, config.G.Carbon.Port)
-			go listener.CarbonUDP(config.G.Carbon.Address, config.G.Carbon.Port)
-			config.G.WG.Add(2)
-		}
->>>>>>> 95581909
+		// Start the Carbon listener last.
+		cpl := new(listener.CarbonPlaintextListener)
+		cpl.Init()
 
 		// Wait for receipt of a recognized signal.
 		config.G.Log.System.LogInfo("Application running")
